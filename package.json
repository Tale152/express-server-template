{
  "name": "express-server-template",
  "version": "0.2.0",
  "description": "A template repository for an Express server, trying to provide a good architecture, good practices, CI and CD.",
  "main": "dist/index.js",
  "scripts": {
    "build": "npx tsc",
    "start": "node dist/index.js",
    "dev": "npm run lint && concurrently \"npx tsc --watch\" \"nodemon -q dist/index.js\"",
    "lint": "npx eslint ** --fix || exit 0",
    "test": "npm run lint && jest",
    "cpd": "npx jscpd ./src ./test",
    "coverage:badge": "coverage-badge-creator"
  },
  "repository": {
    "type": "git",
    "url": "git+https://github.com/Tale152/express-server-template.git"
  },
  "keywords": [],
  "author": "Alessandro Talmi",
  "license": "MIT",
  "bugs": {
    "url": "https://github.com/Tale152/express-server-template/issues"
  },
  "homepage": "https://github.com/Tale152/express-server-template#readme",
  "dependencies": {
    "@jscpd/badge-reporter": "^3.4.5",
    "@types/bcrypt": "^5.0.0",
    "@types/jsonwebtoken": "^8.5.8",
    "@types/mongoose": "^5.11.97",
    "@types/supertest": "^2.0.12",
    "bcrypt": "^5.0.1",
    "body-parser": "^1.20.0",
    "cors": "^2.8.5",
    "dotenv": "^16.0.1",
    "express": "^4.18.1",
    "jscpd": "^3.4.5",
    "jsonwebtoken": "^8.5.1",
    "mongoose": "^6.4.4",
    "uuid": "^8.3.2"
  },
  "devDependencies": {
    "@types/cors": "^2.8.12",
    "@types/express": "^4.17.13",
    "@types/jest": "^28.1.6",
    "@types/node": "^18.0.6",
    "@types/uuid": "^8.3.4",
    "@typescript-eslint/eslint-plugin": "^5.30.7",
<<<<<<< HEAD
    "@typescript-eslint/parser": "^5.30.6",
    "concurrently": "^7.3.0",
=======
    "@typescript-eslint/parser": "^5.30.7",
    "concurrently": "^7.2.2",
>>>>>>> b4a76c38
    "coverage-badge-creator": "^1.0.12",
    "eslint": "^8.20.0",
    "eslint-config-google": "^0.14.0",
    "jest": "^28.1.3",
    "nodemon": "^2.0.19",
    "prettier": "2.7.1",
    "supertest": "^6.2.4",
    "ts-jest": "^28.0.7",
    "typescript": "^4.7.4"
  },
  "eslintConfig": {
    "env": {
      "browser": true,
      "es2021": true
    },
    "extends": [
      "google"
    ],
    "parser": "@typescript-eslint/parser",
    "parserOptions": {
      "ecmaVersion": "latest",
      "sourceType": "module"
    },
    "plugins": [
      "@typescript-eslint"
    ],
    "rules": {
      "semi": "off",
      "@typescript-eslint/semi": [
        "error"
      ],
      "indent": "off",
      "@typescript-eslint/indent": [
        "error",
        2
      ],
      "max-len": [
        2,
        {
          "code": 80,
          "ignorePattern": "^import .*"
        }
      ]
    }
  },
  "jest": {
    "preset": "ts-jest",
    "testEnvironment": "node",
    "verbose": true,
    "collectCoverage": true,
    "coverageReporters": [
      "json",
      "html",
      "text-summary",
      "json-summary"
    ],
    "collectCoverageFrom": [
      "src/**/*.{js,ts,jsx,tsx}"
    ],
    "coveragePathIgnorePatterns": [
      "<rootDir>/src/index.ts"
    ],
    "coverageThreshold": {
      "global": {
        "branches": 80,
        "functions": 80,
        "lines": 80,
        "statements": 80
      }
    },
    "setupFiles": [
      "<rootDir>/test/utils/set_env_variables.ts"
    ]
  },
  "jscpd": {
    "threshold": 5,
    "reporters": [
      "html",
      "console",
      "json",
      "badge"
    ],
    "mode": "strict"
  }
}<|MERGE_RESOLUTION|>--- conflicted
+++ resolved
@@ -46,13 +46,8 @@
     "@types/node": "^18.0.6",
     "@types/uuid": "^8.3.4",
     "@typescript-eslint/eslint-plugin": "^5.30.7",
-<<<<<<< HEAD
-    "@typescript-eslint/parser": "^5.30.6",
+    "@typescript-eslint/parser": "^5.30.7",
     "concurrently": "^7.3.0",
-=======
-    "@typescript-eslint/parser": "^5.30.7",
-    "concurrently": "^7.2.2",
->>>>>>> b4a76c38
     "coverage-badge-creator": "^1.0.12",
     "eslint": "^8.20.0",
     "eslint-config-google": "^0.14.0",
